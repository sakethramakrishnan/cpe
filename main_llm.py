import argparse

from typing import Optional, List

from pathlib import Path
import sys
import bpe_tokenizer
from transformers import AutoTokenizer, AutoModel

import os
import numpy as np

import torch
import transformers
import datasets

from transformers import (
    BertForMaskedLM,
    AdamW,
    PretrainedConfig,
    PreTrainedTokenizerFast,
    DataCollatorForLanguageModeling,
    Trainer,
    TrainingArguments
)

from datasets import Dataset, load_metric


def get_args():
    parser = argparse.ArgumentParser(description="Parameters for our model")

    # Model hyperparameters
    parser.add_argument('--model_architecture', type=str, help='Path of the Hugging Face model architecture JSON file')
<<<<<<< HEAD
    parser.add_argument('--model_checkpoint', type=str, default=None,
                        help='Path to a pre-trained BERT model checkpoint')

    # filepath to fasta files:
    parser.add_argument('--fasta_path', type=Path, default=None, help='The filepath or folderpath to the .fasta file(s) with sequences')
=======
    parser.add_argument('--model_checkpoint', type=str, default=None, help='Path to a pre-trained BERT model checkpoint')


    # filepath to fasta files:
    parser.add_argument('--fasta_path', type=Path, default=None, help='The filepath to the .fasta file with sequences')
>>>>>>> 3fa8ef7b

    # Tokenizer hyperparameters
    parser.add_argument('--tokenizer_checkpoint', type=str, default=None,
                        help='Path to a pre-trained tokenizer checkpoint')
    parser.add_argument('--padding', type=str, default='max_length', choices=['longest', 'max_length', 'do_not_pad'],
                        help='Whether to pad the inputs')
    parser.add_argument('--vocab_size', type=int, default=50_257,
                        help='The number of elements in the vocabulary of the tokenizer')
    parser.add_argument('--max_length', type=int, default=1024, help='Maximum input sequence length')
    parser.add_argument('--truncation', type=int, default=True,
                        help='Truncating sequences to fit within a specified maximum length')

    # Learning hyperparameters
    parser.add_argument('--adam_epsilon', type=float, default=1e-8, help='Epsilon parameter for Adam optimizer')
    parser.add_argument('--optimizer', default='adamw', type=str,
                        choices=['adamw', 'sgd', 'lars'],
                        help="""Type of optimizer. We recommend using adamw""")

    parser.add_argument('--eval_metric', type=str, default='accuracy',
                        choices=['accuracy', 'bertscore', 'bleu', 'bleurt',
                                 'cer', 'comet', 'coval', 'cuad',
                                 'f1', 'gleu', 'glue', 'indic_glue',
                                 'matthews_correlation', 'meteor',
                                 'pearsonr', 'precision', 'recall', 'rouge',
                                 'sacrebleu', 'sari', 'seqeval', 'spearmanr',
                                 'squad', 'squad_v2', 'super_glue', 'wer',
                                 'wiki_split', 'xnli'], help='The type of '
                                                             'evaluation metric '
                                                             'provided by HuggingFace')

    parser.add_argument('--lr_scheduler', type=str, default='CosineAnnealingLR',
                        help='which learning rate scheduler to use')
    parser.add_argument('--test_size', type=float, default=0.2,
                        help='Percentage of dataset reserved for testing, expressed as a decimal.')
    parser.add_argument('--mlm', type=bool_flag, default=True,
                        help='Whether or not the data_collator can use Masked language Modeling')

    # Arguments used for training:
    parser.add_argument('--output_dir', type=str, default='bpe_llm_out', help='Path where to save visualizations.')
    parser.add_argument('--per_device_train_batch_size', default=16, type=int,
                        help='Per-GPU training batch-size : number of distinct sequences loaded on one GPU during training.')
    parser.add_argument('--per_device_eval_batch_size', default=64, type=int,
                        help='Per-GPU evaluation batch-size : number of distinct sequences loaded on one GPU during testing.')
    parser.add_argument('--evaluation_strategy', type=str, default='steps', choices=['no', 'epoch', 'steps'],
                        help='Whether to evaluate the model after epochs, or steps')
    parser.add_argument('--eval_steps', type=int, default=100,
                        help='If evaluation_strategy=steps, after x steps in training, evaluate the model')
    parser.add_argument('--logging_strategy', type=str, default='steps', choices=['no', 'epoch', 'steps'],
                        help='Log after each epoch, steps, or not log at all')
    parser.add_argument('--logging_steps', type=int, default=100,
                        help='If logging_strategy=steps, after x steps in training, log the model')
    parser.add_argument('--gradient_accumulation_steps', type=int, default=2,
                        help='Number of updates steps to accumulate the gradients for, before performing a backward/update pass')
    parser.add_argument('--num_train_epochs', default=100, type=int, help='Number of epochs of training.')
    parser.add_argument('--weight_decay', type=float, default=0.01, help='Weight decay for regularization')
    parser.add_argument('--warmup_steps', type=int, default=1000,
                        help='Number of steps used for a linear warmup from 0 to learning_rate')
    parser.add_argument('--learning_rate', type=float, default=5e-5,
                        help='The initial learning rate for AdamW optimizer')
    parser.add_argument('--save_steps', type=int, default=500,
                        help='Number of updates steps before two checkpoint saves if save_strategy="steps"')
    parser.add_argument('--fp16', type=bool_flag, default=True,
                        help='Whether or not to use half precision for training. '
                             'Improves training time and memory requirements, '
                             'but can provoke instability and slight decay of performance. '
                             'NOTE: CAN ONLY BE USED ON CUDA DEVICES')
    parser.add_argument('--push_to_hub', type=bool_flag, default=False,
                        help='Whether or not to push the model to the HuggingFace hub')

    args = parser.parse_args()
    return args


def bool_flag(s):
    """
    Parse boolean arguments from the command line.
    """
    FALSY_STRINGS = {"off", "false", "0"}
    TRUTHY_STRINGS = {"on", "true", "1"}
    if s.lower() in FALSY_STRINGS:
        return False
    elif s.lower() in TRUTHY_STRINGS:
        return True
    else:
        raise argparse.ArgumentTypeError("invalid value for a boolean flag")

<<<<<<< HEAD

=======
>>>>>>> 3fa8ef7b
def get_sequences(fasta_path: str):
    if fasta_path.is_file():
        sequences = bpe_tokenizer.read_fasta_only_seq(fasta_path)
        print(len(sequences))
    else:
        sequences = bpe_tokenizer.fasta_corpus_iterator(fasta_path)
<<<<<<< HEAD

=======
    
>>>>>>> 3fa8ef7b
    sequences = [bpe_tokenizer.group_and_contextualize(seq) for seq in sequences]

    return sequences


def get_tokenizer(sequences: Optional = None, tokenizer_checkpoint: Optional = None, vocab_size: Optional = None):
    special_tokens = {
        "unk_token": "[UNK]",
        "cls_token": "[CLS]",
        "sep_token": "[SEP]",
        "pad_token": "[PAD]",
        "mask_token": "[MASK]",
        "bos_token": "[BOS]",
        "eos_token": "[EOS]"
    }

    if tokenizer_checkpoint:
        tokenizer = PreTrainedTokenizerFast.from_pretrained(tokenizer_checkpoint)
        tokenizer.add_special_tokens(special_tokens)
    else:
        tokenizer = bpe_tokenizer.build_tokenizer(sequences, vocab_size)

    return tokenizer


def compute_metrics(p):
    # must use args\. because the compute metrics goes directly into the Trainer
    # so it takes in p as the prediction
    # and no other arguments
    metric = load_metric(args.eval_metric)
    return metric.compute(
        predictions=np.argmax(p.predictions, axis=1),
        references=p.label_ids
    )


def get_dataset(sequences: List[str], tokenizer: List[transformers.tokenization_utils_fast.PreTrainedTokenizerFast], max_length: int, padding: str, truncation: bool, test_size: float):
    tokenized_seqs = tokenizer(sequences, max_length=max_length, padding=padding, truncation=truncation,
                               return_tensors="pt")
    data = {
        "input_ids": tokenized_seqs.input_ids.tolist(),
        "attention_mask": tokenized_seqs.attention_mask.tolist()
    }

    dataset = Dataset.from_dict(data)
    dataset = dataset.train_test_split(test_size=test_size)

    return dataset
<<<<<<< HEAD
=======

def get_model(arch_path):
    config = PretrainedConfig.from_json_file(arch_path)
    model = BertForMaskedLM(config)
    return model

def _get_model():
>>>>>>> 3fa8ef7b


# def get_model(arch_path):
#     config = PretrainedConfig.from_json_file(arch_path)
#     model = BertForMaskedLM(config)
#     return model


def _get_model(model_architecture: str):
    if model_architecture == 'bert_3m':
        arch_path = Path('cpe/architectures/bert/bert_3m.json')
        config = PretrainedConfig.from_json_file(arch_path)
<<<<<<< HEAD
        # model = AutoModel.from_config(config)
=======
        #model = AutoModel.from_config(config)
>>>>>>> 3fa8ef7b
        model = BertForMaskedLM(config)

    elif model_architecture == 'bert_33m':
        arch_path = Path('cpe/architectures/bert/bert_33m.json')
        config = PretrainedConfig.from_json_file(arch_path)
        model = BertForMaskedLM(config)

    elif model_architecture == 'bert_330m':
        arch_path = Path('cpe/architectures/bert/bert_330m.json')
        config = PretrainedConfig.from_json_file(arch_path)
        model = BertForMaskedLM(config)

    else:
        sys.exit('Please provide a valid model architecture in the "model_architecture" argument')

    return model


def get_optimizer(optimizer: str, learning_rate: float, weight_decay: float):
    if optimizer == 'adamw':
        optimizer = AdamW(
            model.parameters(),
<<<<<<< HEAD
            lr=learning_rate,
            # ep=adam_epsilon,
            weight_decay=weight_decay,
=======
            lr=args.learning_rate,
            #ep=args.adam_epsilon,
            weight_decay=args.weight_decay,
>>>>>>> 3fa8ef7b
        )

    else:
        sys.exit('Your optimizer is not one that our pipeline supports')

    return optimizer


def get_lr_scheduler(lr_scheduler: str, optimizer, num_train_epochs: int):
    if lr_scheduler == 'CosineAnnealingLR':
        scheduler = torch.optim.lr_scheduler.CosineAnnealingLR(optimizer, num_train_epochs, eta_min=0)
    else:
        sys.exit('Your learning rate scheduler is not one that our pipeline supports')
    return scheduler


def get_training_args(
        output_dir: str,
        per_device_train_batch_size: int,
        per_device_eval_batch_size: int,
        evaluation_strategy: str,
        eval_steps: int,
        logging_strategy: str,
        logging_steps: int,
        gradient_accumulation_steps: int,
        num_train_epochs: int,
        weight_decay: float,
        warmup_steps: int,
        learning_rate: float,
        save_steps: int,
        fp16: bool,
        push_to_hub: bool
                      ):
    training_args = TrainingArguments(
        output_dir=output_dir,
        per_device_train_batch_size=per_device_train_batch_size,
        per_device_eval_batch_size=per_device_eval_batch_size,
        evaluation_strategy=evaluation_strategy,
        eval_steps=eval_steps,
        logging_strategy=logging_strategy,
        logging_steps=logging_steps,
        gradient_accumulation_steps=gradient_accumulation_steps,
        num_train_epochs=num_train_epochs,
        weight_decay=weight_decay,
        warmup_steps=warmup_steps,
        learning_rate=learning_rate,
        save_steps=save_steps,
        fp16=fp16,
        push_to_hub=push_to_hub,
    )

    return training_args


def train_model(
        model,
        train_args: TrainingArguments,
        tokenizer: List[transformers.tokenization_utils_fast.PreTrainedTokenizerFast],
        dataset: List[datasets.dataset_dict.DatasetDict],
        data_collator
):
    # Build model

    # Build trainer
    trainer = Trainer(
        model=model,
        tokenizer=tokenizer,
        args=train_args,
        data_collator=data_collator,
        train_dataset=dataset["train"],
        eval_dataset=dataset["test"],
        compute_metrics=compute_metrics
    )

    # train

    # TODO: Save a checkpoint at the very end

    return trainer


if __name__ == "__main__":
    os.environ["WANDB_DISABLED"] = "true"
    args = get_args()
    sequences = get_sequences(args.fasta_path)
<<<<<<< HEAD
    tokenizer = get_tokenizer(sequences, args.tokenizer_checkpoint, args.vocab_size)

    model = _get_model(args.model_architecture)

    device = "cuda" if torch.cuda.is_available() else "cpu"

=======
    tokenizer = get_tokenizer(sequences)

    model = get_model(args.model_architecture)
    
    device = "cuda" if torch.cuda.is_available() else "cpu"
    
>>>>>>> 3fa8ef7b
    model = model.to(device)

    data_collator = DataCollatorForLanguageModeling(tokenizer, mlm=args.mlm)
    dataset = get_dataset(sequences, tokenizer, args.max_length, args.padding, args.truncation, args.test_size)
    optimizer = get_optimizer(args.optimizer, args.learning_rate, args.weight_decay)
    scheduler = get_lr_scheduler(args.lr_scheduler, optimizer, args.num_train_epochs)

    training_args = get_training_args(
        args.output_dir,
        args.per_device_train_batch_size,
        args.per_device_eval_batch_size,
        args.evaluation_strategy,
        args.eval_steps,
        args.logging_strategy,
        args.logging_steps,
        args.gradient_accumulation_steps,
        args.num_train_epochs,
        args.weight_decay,
        args.warmup_steps,
        args.learning_rate,
        args.save_steps,
        args.fp16,
        args.push_to_hub
    )
    trainer = train_model(model, training_args, tokenizer, dataset, data_collator)

    trainer.train()

<|MERGE_RESOLUTION|>--- conflicted
+++ resolved
@@ -32,19 +32,11 @@
 
     # Model hyperparameters
     parser.add_argument('--model_architecture', type=str, help='Path of the Hugging Face model architecture JSON file')
-<<<<<<< HEAD
     parser.add_argument('--model_checkpoint', type=str, default=None,
                         help='Path to a pre-trained BERT model checkpoint')
 
     # filepath to fasta files:
     parser.add_argument('--fasta_path', type=Path, default=None, help='The filepath or folderpath to the .fasta file(s) with sequences')
-=======
-    parser.add_argument('--model_checkpoint', type=str, default=None, help='Path to a pre-trained BERT model checkpoint')
-
-
-    # filepath to fasta files:
-    parser.add_argument('--fasta_path', type=Path, default=None, help='The filepath to the .fasta file with sequences')
->>>>>>> 3fa8ef7b
 
     # Tokenizer hyperparameters
     parser.add_argument('--tokenizer_checkpoint', type=str, default=None,
@@ -131,23 +123,14 @@
     else:
         raise argparse.ArgumentTypeError("invalid value for a boolean flag")
 
-<<<<<<< HEAD
-
-=======
->>>>>>> 3fa8ef7b
 def get_sequences(fasta_path: str):
     if fasta_path.is_file():
         sequences = bpe_tokenizer.read_fasta_only_seq(fasta_path)
         print(len(sequences))
     else:
         sequences = bpe_tokenizer.fasta_corpus_iterator(fasta_path)
-<<<<<<< HEAD
-
-=======
-    
->>>>>>> 3fa8ef7b
+
     sequences = [bpe_tokenizer.group_and_contextualize(seq) for seq in sequences]
-
     return sequences
 
 
@@ -194,38 +177,18 @@
     dataset = dataset.train_test_split(test_size=test_size)
 
     return dataset
-<<<<<<< HEAD
-=======
-
-def get_model(arch_path):
-    config = PretrainedConfig.from_json_file(arch_path)
-    model = BertForMaskedLM(config)
-    return model
-
-def _get_model():
->>>>>>> 3fa8ef7b
-
-
-# def get_model(arch_path):
-#     config = PretrainedConfig.from_json_file(arch_path)
-#     model = BertForMaskedLM(config)
-#     return model
-
 
 def _get_model(model_architecture: str):
     if model_architecture == 'bert_3m':
         arch_path = Path('cpe/architectures/bert/bert_3m.json')
         config = PretrainedConfig.from_json_file(arch_path)
-<<<<<<< HEAD
         # model = AutoModel.from_config(config)
-=======
-        #model = AutoModel.from_config(config)
->>>>>>> 3fa8ef7b
         model = BertForMaskedLM(config)
 
     elif model_architecture == 'bert_33m':
         arch_path = Path('cpe/architectures/bert/bert_33m.json')
         config = PretrainedConfig.from_json_file(arch_path)
+        #model = AutoModel.from_config(config)
         model = BertForMaskedLM(config)
 
     elif model_architecture == 'bert_330m':
@@ -243,17 +206,10 @@
     if optimizer == 'adamw':
         optimizer = AdamW(
             model.parameters(),
-<<<<<<< HEAD
             lr=learning_rate,
             # ep=adam_epsilon,
             weight_decay=weight_decay,
-=======
-            lr=args.learning_rate,
-            #ep=args.adam_epsilon,
-            weight_decay=args.weight_decay,
->>>>>>> 3fa8ef7b
         )
-
     else:
         sys.exit('Your optimizer is not one that our pipeline supports')
 
@@ -337,21 +293,12 @@
     os.environ["WANDB_DISABLED"] = "true"
     args = get_args()
     sequences = get_sequences(args.fasta_path)
-<<<<<<< HEAD
     tokenizer = get_tokenizer(sequences, args.tokenizer_checkpoint, args.vocab_size)
 
     model = _get_model(args.model_architecture)
 
     device = "cuda" if torch.cuda.is_available() else "cpu"
 
-=======
-    tokenizer = get_tokenizer(sequences)
-
-    model = get_model(args.model_architecture)
-    
-    device = "cuda" if torch.cuda.is_available() else "cpu"
-    
->>>>>>> 3fa8ef7b
     model = model.to(device)
 
     data_collator = DataCollatorForLanguageModeling(tokenizer, mlm=args.mlm)
