import argparse

from typing import Optional, List

from pathlib import Path
import sys
import bpe_tokenizer
import evaluate

import os
import numpy as np

import torch
import transformers
import datasets

from transformers import (
    BertForMaskedLM,
    AdamW,
    PretrainedConfig,
    PreTrainedTokenizerFast,
    DataCollatorForLanguageModeling,
    Trainer,
    TrainingArguments
)

from datasets import Dataset


def get_args():
    parser = argparse.ArgumentParser(description="Parameters for our model")

    # Model hyperparameters
    parser.add_argument('--model_architecture', type=str, help='Path of the Hugging Face model architecture JSON file')

    parser.add_argument('--model_checkpoint', type=str, default=None,
                        help='Path to a pre-trained BERT model checkpoint')

    # filepath to fasta files:
    parser.add_argument('--fasta_path', type=Path, default=None, help='The filepath or folderpath to the .fasta file(s) with sequences')


    # Tokenizer hyperparameters
    parser.add_argument('--tokenizer_checkpoint', type=str, default=None,
                        help='Path to a pre-trained tokenizer checkpoint')
    parser.add_argument('--padding', type=str, default='max_length', choices=['longest', 'max_length', 'do_not_pad'],
                        help='Whether to pad the inputs')
<<<<<<< HEAD
    parser.add_argument('--vocab_size', type=int, default=50_257,
                         help='The number of elements in the vocabulary of the tokenizer')
=======
    parser.add_argument('--vocab_size', type=int, default=50_257, 
                        help='The number of elements in the vocabulary of the tokenizer')
>>>>>>> 11106777
    parser.add_argument('--max_length', type=int, default=1024, help='Maximum input sequence length')
    parser.add_argument('--truncation', type=int, default=True,
                        help='Truncating sequences to fit within a specified maximum length')

    # Learning hyperparameters
    parser.add_argument('--adam_epsilon', type=float, default=1e-8, help='Epsilon parameter for Adam optimizer')
    parser.add_argument('--optimizer', default='adamw', type=str,
                        choices=['adamw', 'sgd', 'lars'],
                        help="""Type of optimizer. We recommend using adamw""")

    parser.add_argument('--eval_metric', type=str, default='accuracy',
                        choices=['accuracy', 'bertscore', 'bleu', 'bleurt',
                                 'cer', 'comet', 'coval', 'cuad',
                                 'f1', 'gleu', 'glue', 'indic_glue',
                                 'matthews_correlation', 'meteor',
                                 'pearsonr', 'precision', 'recall', 'rouge',
                                 'sacrebleu', 'sari', 'seqeval', 'spearmanr',
                                 'squad', 'squad_v2', 'super_glue', 'wer',
                                 'wiki_split', 'xnli'], help='The type of '
                                                             'evaluation metric '
                                                             'provided by HuggingFace')

    parser.add_argument('--lr_scheduler', type=str, default='CosineAnnealingLR',
                        help='which learning rate scheduler to use')
    parser.add_argument('--test_size', type=float, default=0.2,
                        help='Percentage of dataset reserved for testing, expressed as a decimal.')
    parser.add_argument('--mlm', type=bool_flag, default=True,
                        help='Whether or not the data_collator can use Masked language Modeling')

    # Arguments used for training:
    parser.add_argument('--output_dir', type=str, default='bpe_llm_out', help='Path where to save visualizations.')
    parser.add_argument('--per_device_train_batch_size', default=16, type=int,
                        help='Per-GPU training batch-size : number of distinct sequences loaded on one GPU during training.')
    parser.add_argument('--per_device_eval_batch_size', default=64, type=int,
                        help='Per-GPU evaluation batch-size : number of distinct sequences loaded on one GPU during testing.')
    parser.add_argument('--evaluation_strategy', type=str, default='steps', choices=['no', 'epoch', 'steps'],
                        help='Whether to evaluate the model after epochs, or steps')
    parser.add_argument('--eval_steps', type=int, default=100,
                        help='If evaluation_strategy=steps, after x steps in training, evaluate the model')
    parser.add_argument('--logging_strategy', type=str, default='steps', choices=['no', 'epoch', 'steps'],
                        help='Log after each epoch, steps, or not log at all')
    parser.add_argument('--logging_steps', type=int, default=100,
                        help='If logging_strategy=steps, after x steps in training, log the model')
    parser.add_argument('--gradient_accumulation_steps', type=int, default=2,
                        help='Number of updates steps to accumulate the gradients for, before performing a backward/update pass')
    parser.add_argument('--num_train_epochs', default=100, type=int, help='Number of epochs of training.')
    parser.add_argument('--weight_decay', type=float, default=0.01, help='Weight decay for regularization')
    parser.add_argument('--warmup_steps', type=int, default=1000,
                        help='Number of steps used for a linear warmup from 0 to learning_rate')
    parser.add_argument('--learning_rate', type=float, default=5e-5,
                        help='The initial learning rate for AdamW optimizer')
    parser.add_argument('--save_steps', type=int, default=500,
                        help='Number of updates steps before two checkpoint saves if save_strategy="steps"')
    parser.add_argument('--fp16', type=bool_flag, default=True,
                        help='Whether or not to use half precision for training. '
                             'Improves training time and memory requirements, '
                             'but can provoke instability and slight decay of performance. '
                             'NOTE: CAN ONLY BE USED ON CUDA DEVICES')
    parser.add_argument('--push_to_hub', type=bool_flag, default=False,
                        help='Whether or not to push the model to the HuggingFace hub')

    args = parser.parse_args()
    return args


def bool_flag(s):
    """
    Parse boolean arguments from the command line.
    """
    FALSY_STRINGS = {"off", "false", "0"}
    TRUTHY_STRINGS = {"on", "true", "1"}
    if s.lower() in FALSY_STRINGS:
        return False
    elif s.lower() in TRUTHY_STRINGS:
        return True
    else:
        raise argparse.ArgumentTypeError("invalid value for a boolean flag")

def get_sequences(fasta_path: str):
    if fasta_path.is_file():
        sequences = bpe_tokenizer.read_fasta_only_seq(fasta_path)
        print(len(sequences))
    else:
        sequences = bpe_tokenizer.fasta_corpus_iterator(fasta_path)

    sequences = [bpe_tokenizer.group_and_contextualize(seq) for seq in sequences]
    return sequences


def get_tokenizer(sequences: Optional = None, tokenizer_checkpoint: Optional = None, vocab_size: Optional = None):
    special_tokens = {
        "unk_token": "[UNK]",
        "cls_token": "[CLS]",
        "sep_token": "[SEP]",
        "pad_token": "[PAD]",
        "mask_token": "[MASK]",
        "bos_token": "[BOS]",
        "eos_token": "[EOS]"
    }

    if tokenizer_checkpoint:
        tokenizer = PreTrainedTokenizerFast.from_pretrained(tokenizer_checkpoint)
        tokenizer.add_special_tokens(special_tokens)
    else:
        tokenizer = bpe_tokenizer.build_tokenizer(sequences, vocab_size)

    return tokenizer



def compute_metrics(eval_preds):
    metric = evaluate.load("accuracy")
    logits, labels = eval_preds
    predictions = np.argmax(logits, axis=-1)
    predictions = predictions.reshape(predictions.size)
    labels = labels.reshape(predictions.size)
    return metric.compute(predictions=predictions, references=labels)


def get_dataset(sequences: List[str], tokenizer: List[transformers.tokenization_utils_fast.PreTrainedTokenizerFast], max_length: int, padding: str, truncation: bool, test_size: float):
    tokenized_seqs = tokenizer(sequences, max_length=max_length, padding=padding, truncation=truncation,
                               return_tensors="pt")
    data = {
        "input_ids": tokenized_seqs.input_ids.tolist(),
        "attention_mask": tokenized_seqs.attention_mask.tolist()
    }

    dataset = Dataset.from_dict(data)
    dataset = dataset.train_test_split(test_size=test_size)

    return dataset

def _get_model(model_architecture: str):
    if model_architecture == 'bert_3m':
<<<<<<< HEAD
        arch_path = Path('architectures/bert/bert_3m.json')
=======
        #arch_path = Path('/cpe/architectures/bert/bert_3m.json')
        arch_path = Path('architectures/bert/bert_330m.json')
>>>>>>> 11106777
        config = PretrainedConfig.from_json_file(arch_path)
        # model = AutoModel.from_config(config)
        model = BertForMaskedLM(config)

    elif model_architecture == 'bert_33m':
        #arch_path = Path('/cpe/architectures/bert/bert_33m.json')
        arch_path = Path('architectures/bert/bert_330m.json')
        config = PretrainedConfig.from_json_file(arch_path)
        #model = AutoModel.from_config(config)
        model = BertForMaskedLM(config)

    elif model_architecture == 'bert_330m':
        #arch_path = Path('/cpe/architectures/bert/bert_330m.json')
        arch_path = Path('architectures/bert/bert_330m.json')
        config = PretrainedConfig.from_json_file(arch_path)
        model = BertForMaskedLM(config)

    else:
        sys.exit('Please provide a valid model architecture in the "model_architecture" argument')

    return model


def get_optimizer(optimizer: str, learning_rate: float, weight_decay: float):
    if optimizer == 'adamw':
        optimizer = AdamW(
            model.parameters(),
            lr=learning_rate,
            # ep=adam_epsilon,
            weight_decay=weight_decay,
        )
    else:
        sys.exit('Your optimizer is not one that our pipeline supports')

    return optimizer


def get_lr_scheduler(lr_scheduler: str, optimizer, num_train_epochs: int):
    if lr_scheduler == 'CosineAnnealingLR':
        scheduler = torch.optim.lr_scheduler.CosineAnnealingLR(optimizer, num_train_epochs, eta_min=0)
    else:
        sys.exit('Your learning rate scheduler is not one that our pipeline supports')
    return scheduler


def get_training_args(
        output_dir: str,
        per_device_train_batch_size: int,
        per_device_eval_batch_size: int,
        evaluation_strategy: str,
        eval_steps: int,
        logging_strategy: str,
        logging_steps: int,
        gradient_accumulation_steps: int,
        num_train_epochs: int,
        weight_decay: float,
        warmup_steps: int,
        learning_rate: float,
        save_steps: int,
        fp16: bool,
        push_to_hub: bool
                      ):
    training_args = TrainingArguments(
        output_dir=output_dir,
        per_device_train_batch_size=per_device_train_batch_size,
        per_device_eval_batch_size=per_device_eval_batch_size,
        evaluation_strategy=evaluation_strategy,
        eval_steps=eval_steps,
        logging_strategy=logging_strategy,
        logging_steps=logging_steps,
        gradient_accumulation_steps=gradient_accumulation_steps,
        num_train_epochs=num_train_epochs,
        weight_decay=weight_decay,
        warmup_steps=warmup_steps,
        learning_rate=learning_rate,
        save_steps=save_steps,
        fp16=fp16,
        push_to_hub=push_to_hub,
    )

    return training_args


def train_model(
        model,
        train_args: TrainingArguments,
        tokenizer: List[transformers.tokenization_utils_fast.PreTrainedTokenizerFast],
        dataset: List[datasets.dataset_dict.DatasetDict],
        data_collator
):
    # Build model

    # Build trainer
    trainer = Trainer(
        model=model,
        tokenizer=tokenizer,
        args=train_args,
        data_collator=data_collator,
        train_dataset=dataset["train"],
        eval_dataset=dataset["test"],
        compute_metrics=compute_metrics
    )

    # train

    # TODO: Save a checkpoint at the very end

    return trainer


if __name__ == "__main__":
    os.environ["WANDB_DISABLED"] = "true"
    args = get_args()
    sequences = get_sequences(args.fasta_path)
    tokenizer = get_tokenizer(sequences, args.tokenizer_checkpoint, args.vocab_size)
    print(sequences[0])

    model = _get_model(args.model_architecture)

    device = "cuda" if torch.cuda.is_available() else "cpu"

    model = model.to(device)

    data_collator = DataCollatorForLanguageModeling(tokenizer, mlm=args.mlm)
    dataset = get_dataset(sequences, tokenizer, args.max_length, args.padding, args.truncation, args.test_size)
    optimizer = get_optimizer(args.optimizer, args.learning_rate, args.weight_decay)
    scheduler = get_lr_scheduler(args.lr_scheduler, optimizer, args.num_train_epochs)

    training_args = get_training_args(
        args.output_dir,
        args.per_device_train_batch_size,
        args.per_device_eval_batch_size,
        args.evaluation_strategy,
        args.eval_steps,
        args.logging_strategy,
        args.logging_steps,
        args.gradient_accumulation_steps,
        args.num_train_epochs,
        args.weight_decay,
        args.warmup_steps,
        args.learning_rate,
        args.save_steps,
        args.fp16,
        args.push_to_hub
    )
    trainer = train_model(model, training_args, tokenizer, dataset, data_collator)

    trainer.train()

<|MERGE_RESOLUTION|>--- conflicted
+++ resolved
@@ -45,13 +45,10 @@
                         help='Path to a pre-trained tokenizer checkpoint')
     parser.add_argument('--padding', type=str, default='max_length', choices=['longest', 'max_length', 'do_not_pad'],
                         help='Whether to pad the inputs')
-<<<<<<< HEAD
+
     parser.add_argument('--vocab_size', type=int, default=50_257,
                          help='The number of elements in the vocabulary of the tokenizer')
-=======
-    parser.add_argument('--vocab_size', type=int, default=50_257, 
-                        help='The number of elements in the vocabulary of the tokenizer')
->>>>>>> 11106777
+
     parser.add_argument('--max_length', type=int, default=1024, help='Maximum input sequence length')
     parser.add_argument('--truncation', type=int, default=True,
                         help='Truncating sequences to fit within a specified maximum length')
@@ -186,12 +183,9 @@
 
 def _get_model(model_architecture: str):
     if model_architecture == 'bert_3m':
-<<<<<<< HEAD
+
         arch_path = Path('architectures/bert/bert_3m.json')
-=======
-        #arch_path = Path('/cpe/architectures/bert/bert_3m.json')
-        arch_path = Path('architectures/bert/bert_330m.json')
->>>>>>> 11106777
+
         config = PretrainedConfig.from_json_file(arch_path)
         # model = AutoModel.from_config(config)
         model = BertForMaskedLM(config)
